--- conflicted
+++ resolved
@@ -31,17 +31,14 @@
     "security_group_id": "",
     "associate_public_ip_address": "",
     "subnet_id": "",
-<<<<<<< HEAD
 
     "install_ssm_agent": "true",
     "ssm_agent_cw_log": "true",
     "ssm_agent_cw_loggroup": "/ssm/agents",
 
-=======
     "remote_folder": "",
     "launch_block_device_mappings_volume_size": "4",
     "ami_users": "",
->>>>>>> 4e0e9164
     "additional_yum_repos": ""
   },
 
