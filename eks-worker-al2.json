--- conflicted
+++ resolved
@@ -37,15 +37,10 @@
 
     "remote_folder": "",
     "launch_block_device_mappings_volume_size": "4",
-<<<<<<< HEAD
     "ami_users": "{{env `K8S_AMI_USERS`}}",
     "ami_regions": "{{env `K8S_AMI_REGIONS`}}",
-    "additional_yum_repos": ""
-=======
-    "ami_users": "",
     "additional_yum_repos": "",
     "sonobuoy_e2e_registry": ""
->>>>>>> 850e0029
   },
   "builders": [
     {
@@ -158,14 +153,11 @@
         "AWS_ACCESS_KEY_ID={{user `aws_access_key_id`}}",
         "AWS_SECRET_ACCESS_KEY={{user `aws_secret_access_key`}}",
         "AWS_SESSION_TOKEN={{user `aws_session_token`}}",
-<<<<<<< HEAD
         "INSTALL_SSM_AGENT={{user `install_ssm_agent`}}",
         "SSM_AGENT_CW_LOG={{user `ssm_agent_cw_log`}}",
-        "SSM_AGENT_CW_LOGGROUP={{user `ssm_agent_cw_loggroup`}}"
-=======
+        "SSM_AGENT_CW_LOGGROUP={{user `ssm_agent_cw_loggroup`}}",
         "CLEANUP_IMAGE={{user `cleanup_image`}}",
         "SONOBUOY_E2E_REGISTRY={{user `sonobuoy_e2e_registry`}}"
->>>>>>> 850e0029
       ]
     },
     {
